# Copyright 2021-2023 Kolena Inc.
#
# Licensed under the Apache License, Version 2.0 (the "License");
# you may not use this file except in compliance with the License.
# You may obtain a copy of the License at
#
#    http://www.apache.org/licenses/LICENSE-2.0
#
# Unless required by applicable law or agreed to in writing, software
# distributed under the License is distributed on an "AS IS" BASIS,
# WITHOUT WARRANTIES OR CONDITIONS OF ANY KIND, either express or implied.
# See the License for the specific language governing permissions and
# limitations under the License.
import json
import mimetypes
from dataclasses import asdict
from enum import Enum
from typing import Iterator
from typing import Union

import pandas as pd

from kolena._api.v2.dataset import LoadDatapointsRequest
from kolena._api.v2.dataset import Path
from kolena._api.v2.dataset import RegisterRequest
from kolena._experimental.dataset.common import COL_DATAPOINT
from kolena._experimental.dataset.common import validate_batch_size
from kolena._utils import krequests_v2 as krequests
from kolena._utils.batched_load import _BatchedLoader
from kolena._utils.batched_load import init_upload
from kolena._utils.batched_load import upload_data_frame
from kolena._utils.consts import BatchSize
from kolena._utils.state import API_V2
from kolena.workflow._datatypes import _deserialize_dataobject
from kolena.workflow._datatypes import _serialize_dataobject
from kolena.workflow._datatypes import DATA_TYPE_FIELD
from kolena.workflow._datatypes import TypedDataObject
from kolena.workflow.io import _dataframe_object_serde

<<<<<<< HEAD
TEST_SAMPLE_TYPE = "TEST_SAMPLE"
=======
COL_DATAPOINT = "datapoint"
>>>>>>> 22f0412e
FIELD_LOCATOR = "locator"
FIELD_TEXT = "text"


class DatapointType(str, Enum):
    CUSTOM = "DATAPOINT/CUSTOM"
    DOCUMENT = "DATAPOINT/DOCUMENT"
    IMAGE = "DATAPOINT/IMAGE"
    POINT_CLOUD = "DATAPOINT/POINT_CLOUD"
    TEXT = "DATAPOINT/TEXT"
    VIDEO = "DATAPOINT/VIDEO"


_DATAPOINT_TYPE_MAP = {
    "image": DatapointType.IMAGE.value,
    "application/pdf": DatapointType.DOCUMENT.value,
    "text": DatapointType.DOCUMENT.value,
    "video": DatapointType.VIDEO.value,
}


def _dataobject_type(obj: TypedDataObject) -> str:
    obj_type = obj._data_type()
    return f"{obj_type._data_category()}/{obj_type.value}"


def _get_datapoint_type(mimetype_str: str) -> str:
    main_type, sub_type = mimetype_str.split("/")
    return _DATAPOINT_TYPE_MAP.get(mimetype_str, None) or _DATAPOINT_TYPE_MAP.get(main_type, None)


def _infer_datatype_value(x: str) -> str:
    mtype, _ = mimetypes.guess_type(x)
    if mtype:
        datatype = _get_datapoint_type(mtype)
        if datatype is not None:
            return datatype
    elif x.endswith(".pcd"):
        return DatapointType.POINT_CLOUD.value

    return DatapointType.CUSTOM.value


def _infer_datatype(df: pd.DataFrame) -> Union[pd.DataFrame, str]:
    if FIELD_LOCATOR in df.columns:
        return df[FIELD_LOCATOR].apply(_infer_datatype_value)
    elif FIELD_TEXT in df.columns:
        return DatapointType.TEXT.value

    return DatapointType.CUSTOM.value


<<<<<<< HEAD
def _to_serialized_dataframe(df: pd.DataFrame, column: str) -> pd.DataFrame:
    object_columns = list(df.select_dtypes(include="object").columns)
    result = df.select_dtypes(exclude="object")
    result[object_columns] = df[object_columns].applymap(_serialize_dataobject)
    result[DATA_TYPE_FIELD] = _infer_datatype(df)
    result[column] = result.to_dict("records")
    result[column] = result[column].apply(lambda x: json.dumps(x, sort_keys=True))
=======
def _to_serialized_dataframe(df: pd.DataFrame) -> pd.DataFrame:
    result = _dataframe_object_serde(df, _serialize_dataobject)
    result[DATA_TYPE_FIELD] = _infer_datatype(df)
    result[COL_DATAPOINT] = result.to_dict("records")
    result[COL_DATAPOINT] = result[COL_DATAPOINT].apply(lambda x: json.dumps(x))
>>>>>>> 22f0412e

    return result[[column]]


<<<<<<< HEAD
def _to_deserialized_dataframe(df: pd.DataFrame, column: str) -> pd.DataFrame:
    flattened = pd.json_normalize([json.loads(r[column]) for r in df.to_dict("records")], max_level=1)
=======
def _to_deserialized_dataframe(df: pd.DataFrame) -> pd.DataFrame:
    flattened = pd.json_normalize([json.loads(r[COL_DATAPOINT]) for r in df.to_dict("records")], max_level=0)
>>>>>>> 22f0412e
    flattened = flattened.loc[:, ~flattened.columns.str.endswith(DATA_TYPE_FIELD)]
    result = _dataframe_object_serde(flattened, _deserialize_dataobject)

    return result


def register_dataset(name: str, df: pd.DataFrame) -> None:
    """
    Create or update a dataset with datapoints.
    """
    load_uuid = init_upload().uuid

    df_serialized = _to_serialized_dataframe(df, column=COL_DATAPOINT)
    upload_data_frame(df=df_serialized, batch_size=BatchSize.UPLOAD_RECORDS.value, load_uuid=load_uuid)
    request = RegisterRequest(name=name, uuid=load_uuid)
    response = krequests.post(Path.REGISTER, json=asdict(request))
    krequests.raise_for_status(response)


def _iter_dataset_raw(
    name: str,
    batch_size: int = BatchSize.LOAD_SAMPLES.value,
) -> Iterator[pd.DataFrame]:
    validate_batch_size(batch_size)
    init_request = LoadDatapointsRequest(
        name=name,
        batch_size=batch_size,
    )
    yield from _BatchedLoader.iter_data(
        init_request=init_request,
        endpoint_path=Path.LOAD_DATAPOINTS.value,
        df_class=None,
        endpoint_api_version=API_V2,
    )


def iter_dataset(
    name: str,
    batch_size: int = BatchSize.LOAD_SAMPLES.value,
) -> Iterator[pd.DataFrame]:
    """
    Get an interator over datapoints in the dataset.
    """
    for df_batch in _iter_dataset_raw(name, batch_size):
        yield _to_deserialized_dataframe(df_batch, column=COL_DATAPOINT)


def fetch_dataset(
    name: str,
    batch_size: int = BatchSize.LOAD_SAMPLES.value,
) -> pd.DataFrame:
    df_batches = list(iter_dataset(name, batch_size))
    return pd.concat(df_batches, ignore_index=True) if df_batches else pd.DataFrame()<|MERGE_RESOLUTION|>--- conflicted
+++ resolved
@@ -37,11 +37,8 @@
 from kolena.workflow._datatypes import TypedDataObject
 from kolena.workflow.io import _dataframe_object_serde
 
-<<<<<<< HEAD
-TEST_SAMPLE_TYPE = "TEST_SAMPLE"
-=======
+
 COL_DATAPOINT = "datapoint"
->>>>>>> 22f0412e
 FIELD_LOCATOR = "locator"
 FIELD_TEXT = "text"
 
@@ -94,32 +91,19 @@
     return DatapointType.CUSTOM.value
 
 
-<<<<<<< HEAD
-def _to_serialized_dataframe(df: pd.DataFrame, column: str) -> pd.DataFrame:
-    object_columns = list(df.select_dtypes(include="object").columns)
-    result = df.select_dtypes(exclude="object")
-    result[object_columns] = df[object_columns].applymap(_serialize_dataobject)
-    result[DATA_TYPE_FIELD] = _infer_datatype(df)
-    result[column] = result.to_dict("records")
-    result[column] = result[column].apply(lambda x: json.dumps(x, sort_keys=True))
-=======
+
 def _to_serialized_dataframe(df: pd.DataFrame) -> pd.DataFrame:
     result = _dataframe_object_serde(df, _serialize_dataobject)
     result[DATA_TYPE_FIELD] = _infer_datatype(df)
     result[COL_DATAPOINT] = result.to_dict("records")
     result[COL_DATAPOINT] = result[COL_DATAPOINT].apply(lambda x: json.dumps(x))
->>>>>>> 22f0412e
 
     return result[[column]]
 
 
-<<<<<<< HEAD
-def _to_deserialized_dataframe(df: pd.DataFrame, column: str) -> pd.DataFrame:
-    flattened = pd.json_normalize([json.loads(r[column]) for r in df.to_dict("records")], max_level=1)
-=======
+
 def _to_deserialized_dataframe(df: pd.DataFrame) -> pd.DataFrame:
     flattened = pd.json_normalize([json.loads(r[COL_DATAPOINT]) for r in df.to_dict("records")], max_level=0)
->>>>>>> 22f0412e
     flattened = flattened.loc[:, ~flattened.columns.str.endswith(DATA_TYPE_FIELD)]
     result = _dataframe_object_serde(flattened, _deserialize_dataobject)
 
